--- conflicted
+++ resolved
@@ -10,11 +10,7 @@
   "dependencies": {
     "@automerge/automerge": "^2.1.0-alpha.7",
     "@automerge/automerge-repo": "^0.1.2",
-<<<<<<< HEAD
-    "@automerge/automerge-repo-network-broadcastchannel": "^0.1.2",
-=======
     "@automerge/automerge-repo-network-messagechannel": "^0.1.2",
->>>>>>> b97cc163
     "@automerge/automerge-repo-network-websocket": "^0.1.2",
     "@automerge/automerge-repo-react-hooks": "^0.1.2",
     "@automerge/automerge-repo-storage-localforage": "^0.1.2",
