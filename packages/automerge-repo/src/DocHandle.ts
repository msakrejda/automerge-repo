import * as A from "@automerge/automerge"
import debug from "debug"
import EventEmitter from "eventemitter3"
import {
  assign,
  BaseActionObject,
  createMachine,
  interpret,
  Interpreter,
  ResolveTypegenMeta,
  ServiceMap,
  StateSchema,
  StateValue,
  TypegenDisabled,
} from "xstate"
import { waitFor } from "xstate/lib/waitFor.js"
import { headsAreSame } from "./helpers/headsAreSame.js"
import { pause } from "./helpers/pause.js"
import { TimeoutError, withTimeout } from "./helpers/withTimeout.js"
import type { ChannelId, DocumentId, PeerId, AutomergeUrl } from "./types.js"
import { stringifyAutomergeUrl } from "./DocUrl.js"

/** DocHandle is a wrapper around a single Automerge document that lets us listen for changes. */
export class DocHandle<T> //
  extends EventEmitter<DocHandleEvents<T>>
{
  #log: debug.Debugger

  #machine: DocHandleXstateMachine<T>
  #timeoutDelay: number

  get url(): AutomergeUrl {
    return stringifyAutomergeUrl({ documentId: this.documentId })
  }

  constructor(
    public documentId: DocumentId,
    { isNew = false, timeoutDelay = 60_000 }: DocHandleOptions = {}
  ) {
    super()
    this.#timeoutDelay = timeoutDelay
    this.#log = debug(`automerge-repo:dochandle:${this.documentId.slice(0, 5)}`)

    // initial doc
    const doc = A.init<T>()

    /**
     * Internally we use a state machine to orchestrate document loading and/or syncing, in order to
     * avoid requesting data we already have, or surfacing intermediate values to the consumer.
     *
     *                          ┌─────────────────────┬─────────TIMEOUT────►┌────────┐
     *                      ┌───┴─────┐           ┌───┴────────┐            │ failed │
     *  ┌───────┐  ┌──FIND──┤ loading ├─REQUEST──►│ requesting ├─UPDATE──┐  └────────┘
     *  │ idle  ├──┤        └───┬─────┘           └────────────┘         │
     *  └───────┘  │            │                                        └─►┌────────┐
     *             │            └───────LOAD───────────────────────────────►│ ready  │
     *             └──CREATE───────────────────────────────────────────────►└────────┘
     */
    this.#machine = interpret(
      createMachine<DocHandleContext<T>, DocHandleEvent<T>>(
        {
          predictableActionArguments: true,

          id: "docHandle",
          initial: IDLE,
          context: { documentId: this.documentId, doc },
          states: {
            idle: {
              on: {
                // If we're creating a new document, we don't need to load anything
                CREATE: { target: READY },
                // If we're accessing an existing document, we need to request it from storage
                // and/or the network
                FIND: { target: LOADING },
                DELETE: { actions: "onDelete", target: DELETED },
              },
            },
            loading: {
              on: {
                // UPDATE is called by the Repo if the document is found in storage
                UPDATE: { actions: "onUpdate", target: READY },
                // REQUEST is called by the Repo if the document is not found in storage
                REQUEST: { target: REQUESTING },
                DELETE: { actions: "onDelete", target: DELETED },
              },
              after: [
                {
                  delay: this.#timeoutDelay,
                  target: FAILED,
                },
              ],
            },
            requesting: {
              on: {
                MARK_UNAVAILABLE: {
                  target: UNAVAILABLE,
                  actions: "onUnavailable",
                },
                // UPDATE is called by the Repo when we receive changes from the network
                UPDATE: { actions: "onUpdate" },
                // REQUEST_COMPLETE is called from `onUpdate` when the doc has been fully loaded from the network
                REQUEST_COMPLETE: { target: READY },
                DELETE: { actions: "onDelete", target: DELETED },
              },
              after: [
                {
                  delay: this.#timeoutDelay,
                  target: FAILED,
                },
              ],
            },
            ready: {
              on: {
                // UPDATE is called by the Repo when we receive changes from the network
                UPDATE: { actions: "onUpdate", target: READY },
                DELETE: { actions: "onDelete", target: DELETED },
              },
            },
            failed: {
              type: "final",
            },
            deleted: {
              type: "final",
            },
            unavailable: {
              on: {
                UPDATE: { actions: "onUpdate" },
                // REQUEST_COMPLETE is called from `onUpdate` when the doc has been fully loaded from the network
                REQUEST_COMPLETE: { target: READY },
                DELETE: { actions: "onDelete", target: DELETED },
              },
            },
          },
        },

        {
          actions: {
            /** Put the updated doc on context */
            onUpdate: assign((context, { payload }: UpdateEvent<T>) => {
              const { doc: oldDoc } = context

              const { callback } = payload
              const newDoc = callback(oldDoc)

              return { doc: newDoc }
            }),
            onDelete: assign(() => {
              this.emit("delete", { handle: this })
              return { doc: undefined }
            }),
            onUnavailable: assign(() => {
              console.log("unavailable")
              this.emit("unavailable", { handle: this })
              return { doc: undefined }
            }),
          },
        }
      )
    )
      .onTransition(({ value: state, history, context }, event) => {
        const oldDoc = history?.context?.doc
        const newDoc = context.doc

        console.log(`${event} → ${state}`, newDoc)

        const docChanged = newDoc && oldDoc && !headsAreSame(A.getHeads(newDoc), A.getHeads(oldDoc))
        if (docChanged) {
          this.emit("heads-changed", { handle: this, doc: newDoc })

          const patches = A.diff(newDoc, A.getHeads(oldDoc), A.getHeads(newDoc))
          if (patches.length > 0) {
            const source = "change" // TODO: pass along the source (load/change/network)
            this.emit("change", {
              handle: this,
              doc: newDoc,
              patches,
              patchInfo: { before: oldDoc, after: newDoc, source },
            })
          }

          if (!this.isReady()) {
            this.#machine.send(REQUEST_COMPLETE)
          }
        }
      })
      .start()

    this.#machine.send(isNew ? CREATE : FIND)
  }

  // PRIVATE

  /** Returns the current document, regardless of state */
  get #doc() {
    return this.#machine?.getSnapshot().context.doc
  }

  /** Returns the docHandle's state (READY, etc.) */
  get #state() {
    return this.#machine?.getSnapshot().value
  }

  /** Returns a promise that resolves when the docHandle is in one of the given states */
  #statePromise(awaitStates: HandleState | HandleState[]) {
    if (!Array.isArray(awaitStates)) awaitStates = [awaitStates]
    return Promise.any(
      awaitStates.map(state =>
        waitFor(this.#machine, s => s.matches(state), {
          timeout: this.#timeoutDelay * 2000, // longer than the delay above for testing
        })
      )
    )
  }

  // PUBLIC

  /**
   * Checks if the document is ready for accessing or changes.
   * Note that for documents already stored locally this occurs before synchronization
   * with any peers. We do not currently have an equivalent `whenSynced()`.
   */
  isReady = () => this.inState([HandleState.READY])
  /**
   * Checks if this document has been marked as deleted.
   * Deleted documents are removed from local storage and the sync process.
   * It's not currently possible at runtime to undelete a document.
   * @returns true if the document has been marked as deleted
   */
  isDeleted = () => this.inState([HandleState.DELETED])
  inState = (states: HandleState[]) =>
    states.some(this.#machine?.getSnapshot().matches)

  get state() {
    return this.#machine?.getSnapshot().value
  }

  /**
   * Use this to block until the document handle has finished loading.
   * The async equivalent to checking `inState()`.
   * @param awaitStates = [READY]
   * @returns
   */
  async whenReady(awaitStates: HandleState[] = [READY]): Promise<void> {
    await withTimeout(this.#statePromise(awaitStates), this.#timeoutDelay)
  }

  /**
   * Returns the current state of the Automerge document this handle manages.
   * Note that this waits for the handle to be ready if necessary, and currently, if
   * loading (or synchronization) fails, will never resolve.
   *
   * @param {awaitStates=[READY]} optional states to wait for, such as "LOADING". mostly for internal use.
   */
  async doc(awaitStates: HandleState[] = [READY]): Promise<A.Doc<T>> {
    await pause() // yield one tick because reasons
    try {
      // wait for the document to enter one of the desired states
      await this.#statePromise(awaitStates)
    } catch (error) {
      if (error instanceof TimeoutError)
        throw new Error(`DocHandle: timed out loading ${this.documentId}`)
      else throw error
    }
    // Return the document
    return this.#doc
  }

  /**
   * Returns the current state of the Automerge document this handle manages, or undefined.
   * Useful in a synchronous context. Consider using `await handle.doc()` instead, check `isReady()`,
   * or use `whenReady()` if you want to make sure loading is complete first.
   *
   * Do not confuse this with the SyncState of the document, which describes the state of the synchronization process.
   *
   * Note that `undefined` is not a valid Automerge document so the return from this function is unambigous.
   * @returns the current document, or undefined if the document is not ready
   */
  docSync(): A.Doc<T> | undefined {
    if (!this.isReady()) {
      return undefined
    }

    return this.#doc
  }

  /** `update` is called by the repo when we receive changes from the network */
  update(callback: (doc: A.Doc<T>) => A.Doc<T>) {
    this.#machine.send(UPDATE, {
      payload: { callback },
    })
  }

  /** `change` is called by the repo when the document is changed locally  */
  change(callback: A.ChangeFn<T>, options: A.ChangeOptions<T> = {}) {
    if (!this.isReady()) {
      throw new Error(
        `DocHandle#${this.documentId} is not ready. Check \`handle.isReady()\` before accessing the document.`
      )
    }
    this.#machine.send(UPDATE, {
      payload: {
        callback: (doc: A.Doc<T>) => {
          return A.change(doc, options, callback)
        },
      },
    })
  }

  changeAt(
    heads: A.Heads,
    callback: A.ChangeFn<T>,
    options: A.ChangeOptions<T> = {}
  ) {
    if (!this.isReady()) {
      throw new Error(
        `DocHandle#${this.documentId} is not ready. Check \`handle.isReady()\` before accessing the document.`
      )
    }
    this.#machine.send(UPDATE, {
      payload: {
        callback: (doc: A.Doc<T>) => {
          return A.changeAt(doc, heads, options, callback).newDoc
        },
      },
    })
  }

  unavailable() {
    this.#machine.send(MARK_UNAVAILABLE)
  }

  /** `request` is called by the repo when the document is not found in storage */
  request() {
    if (this.#state === LOADING) this.#machine.send(REQUEST)
  }

  /** `delete` is called by the repo when the document is deleted */
  delete() {
    this.#machine.send(DELETE)
  }
}

// WRAPPER CLASS TYPES

interface DocHandleOptions {
  isNew?: boolean
  timeoutDelay?: number
}

export interface DocHandleMessagePayload {
  destinationId: PeerId
  channelId: ChannelId
  data: Uint8Array
}

export interface DocHandleEncodedChangePayload<T> {
  handle: DocHandle<T>
  doc: A.Doc<T>
}

export interface DocHandleDeletePayload<T> {
  handle: DocHandle<T>
}

export interface DocHandleChangePayload<T> {
  handle: DocHandle<T>
  doc: A.Doc<T>
  patches: A.Patch[]
  patchInfo: A.PatchInfo<T>
}

export interface DocHandleEvents<T> {
  "heads-changed": (payload: DocHandleEncodedChangePayload<T>) => void
  change: (payload: DocHandleChangePayload<T>) => void
  delete: (payload: DocHandleDeletePayload<T>) => void
  unavailable: (payload: DocHandleDeletePayload<T>) => void
}

// STATE MACHINE TYPES

// state

export const HandleState = {
  IDLE: "idle",
  LOADING: "loading",
  REQUESTING: "requesting",
  READY: "ready",
  FAILED: "failed",
  DELETED: "deleted",
  UNAVAILABLE: "unavailable",
} as const
export type HandleState = (typeof HandleState)[keyof typeof HandleState]

type DocHandleMachineState = {
  states: Record<
    (typeof HandleState)[keyof typeof HandleState],
    StateSchema<HandleState>
  >
}

// context

interface DocHandleContext<T> {
  documentId: DocumentId
  doc: A.Doc<T>
}

// events

export const Event = {
  CREATE: "CREATE",
  FIND: "FIND",
  REQUEST: "REQUEST",
  REQUEST_COMPLETE: "REQUEST_COMPLETE",
  UPDATE: "UPDATE",
  TIMEOUT: "TIMEOUT",
  DELETE: "DELETE",
  MARK_UNAVAILABLE: "MARK_UNAVAILABLE",
} as const
type Event = (typeof Event)[keyof typeof Event]

type CreateEvent = { type: typeof CREATE; payload: { documentId: string } }
type FindEvent = { type: typeof FIND; payload: { documentId: string } }
type RequestEvent = { type: typeof REQUEST }
type RequestCompleteEvent = { type: typeof REQUEST_COMPLETE }
type DeleteEvent = { type: typeof DELETE }
type UpdateEvent<T> = {
  type: typeof UPDATE
  payload: { callback: (doc: A.Doc<T>) => A.Doc<T> }
}
type TimeoutEvent = { type: typeof TIMEOUT }
type MarkUnavailableEvent = { type: typeof MARK_UNAVAILABLE }

type DocHandleEvent<T> =
  | CreateEvent
  | FindEvent
  | RequestEvent
  | RequestCompleteEvent
  | UpdateEvent<T>
  | TimeoutEvent
  | DeleteEvent
  | MarkUnavailableEvent

type DocHandleXstateMachine<T> = Interpreter<
  DocHandleContext<T>,
  DocHandleMachineState,
  DocHandleEvent<T>,
  {
    value: StateValue // Should this be unknown or T?
    context: DocHandleContext<T>
  },
  ResolveTypegenMeta<
    TypegenDisabled,
    DocHandleEvent<T>,
    BaseActionObject,
    ServiceMap
  >
>

// CONSTANTS

<<<<<<< HEAD
export const {
  IDLE,
  LOADING,
  REQUESTING,
  READY,
  FAILED,
  DELETED,
  UNAVAILABLE,
} = HandleState
const {
  CREATE,
  LOAD,
  FIND,
  REQUEST,
  UPDATE,
  TIMEOUT,
  DELETE,
  REQUEST_COMPLETE,
  MARK_UNAVAILABLE,
} = Event
=======
export const { IDLE, LOADING, REQUESTING, READY, FAILED, DELETED } = HandleState
const { CREATE, FIND, REQUEST, UPDATE, TIMEOUT, DELETE, REQUEST_COMPLETE } =
  Event
>>>>>>> 84e6eaf5
<|MERGE_RESOLUTION|>--- conflicted
+++ resolved
@@ -458,8 +458,6 @@
 >
 
 // CONSTANTS
-
-<<<<<<< HEAD
 export const {
   IDLE,
   LOADING,
@@ -479,9 +477,4 @@
   DELETE,
   REQUEST_COMPLETE,
   MARK_UNAVAILABLE,
-} = Event
-=======
-export const { IDLE, LOADING, REQUESTING, READY, FAILED, DELETED } = HandleState
-const { CREATE, FIND, REQUEST, UPDATE, TIMEOUT, DELETE, REQUEST_COMPLETE } =
-  Event
->>>>>>> 84e6eaf5
+} = Event