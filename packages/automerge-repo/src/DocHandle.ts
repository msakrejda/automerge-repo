import * as A from "@automerge/automerge"
import debug from "debug"
import EventEmitter from "eventemitter3"
import {
  assign,
  BaseActionObject,
  createMachine,
  interpret,
  Interpreter,
  ResolveTypegenMeta,
  ServiceMap,
  StateSchema,
  StateValue,
  TypegenDisabled,
} from "xstate"
<<<<<<< HEAD
import { waitFor } from "xstate/lib/waitFor.js"
import { headsAreSame } from "./helpers/headsAreSame.js"
import { pause } from "./helpers/pause.js"
import type { ChannelId, DocumentId, PeerId } from "./types.js"
=======
import { waitFor } from "xstate/lib/waitFor"
import { headsAreSame } from "./helpers/headsAreSame"
import { pause } from "./helpers/pause"
import { ChannelId, DocumentId, PeerId } from "./types"
import { withTimeout, TimeoutError } from "./helpers/withTimeout"
>>>>>>> 78725dbe

/** DocHandle is a wrapper around a single Automerge document that lets us listen for changes. */
export class DocHandle<T> //
  extends EventEmitter<DocHandleEvents<T>>
{
  #log: debug.Debugger

  #machine: DocHandleXstateMachine<T>
  #timeoutDelay: number

  constructor(
    public documentId: DocumentId,
    { isNew = false, timeoutDelay = 700000 }: DocHandleOptions = {}
  ) {
    super()
    this.#timeoutDelay = timeoutDelay
    this.#log = debug(`automerge-repo:dochandle:${documentId.slice(0, 5)}`)

    // initial doc
    const doc = A.init<T>({
      patchCallback: (patches, { before, after }) =>
        this.emit("patch", { handle: this, patches, before, after }),
    })

    /**
     * Internally we use a state machine to orchestrate document loading and/or syncing, in order to
     * avoid requesting data we already have, or surfacing intermediate values to the consumer.
     *
     *                      ┌─────────┐           ┌────────────┐
     *  ┌───────┐  ┌──FIND──┤ loading ├─REQUEST──►│ requesting ├─UPDATE──┐
     *  │ idle  ├──┤        └───┬─────┘           └────────────┘         │
     *  └───────┘  │            │                                        └─►┌─────────┐
     *             │            └───────LOAD───────────────────────────────►│  ready  │
     *             └──CREATE───────────────────────────────────────────────►└─────────┘
     */
    this.#machine = interpret(
      createMachine<DocHandleContext<T>, DocHandleEvent<T>>(
        {
          predictableActionArguments: true,

          id: "docHandle",
          initial: IDLE,
          context: { documentId, doc },
          states: {
            idle: {
              on: {
                // If we're creating a new document, we don't need to load anything
                CREATE: { target: READY },
                // If we're accessing an existing document, we need to request it from storage
                // and/or the network
                FIND: { target: LOADING },
                DELETE: { actions: "onDelete", target: DELETED },
              },
            },
            loading: {
              on: {
                // LOAD is called by the Repo if the document is found in storage
                LOAD: { actions: "onLoad", target: READY },
                // REQUEST is called by the Repo if the document is not found in storage
                REQUEST: { target: REQUESTING },
                DELETE: { actions: "onDelete", target: DELETED },
              },
            },
            requesting: {
              on: {
                // UPDATE is called by the Repo when we receive changes from the network
                UPDATE: { actions: "onUpdate" },
                // REQUEST_COMPLETE is called from `onUpdate` when the doc has been fully loaded from the network
                REQUEST_COMPLETE: { target: READY },
                DELETE: { actions: "onDelete", target: DELETED },
              },
            },
            ready: {
              on: {
                // UPDATE is called by the Repo when we receive changes from the network
                UPDATE: { actions: "onUpdate", target: READY },
                DELETE: { actions: "onDelete", target: DELETED },
              },
            },
            error: {},
            deleted: {},
          },
        },

        {
          actions: {
            /** Apply the binary changes from storage and put the updated doc on context */
            onLoad: assign((context, { payload }: LoadEvent) => {
              const { binary } = payload
              const { doc } = context
              const newDoc = A.loadIncremental(doc, binary)
              return { doc: newDoc }
            }),

            /** Put the updated doc on context; if it's different, emit a `change` event */
            onUpdate: assign((context, { payload }: UpdateEvent<T>) => {
              const { doc: oldDoc } = context

              const { callback } = payload
              const newDoc = callback(oldDoc)

              const docChanged = !headsAreSame(newDoc, oldDoc)
              if (docChanged) {
                this.emit("change", { handle: this, doc: newDoc })
                if (!this.isReady()) {
                  this.#machine.send(REQUEST_COMPLETE)
                }
              }
              return { doc: newDoc }
            }),
            onDelete: assign(() => {
              this.emit("delete", { handle: this })
              return { doc: undefined }
            }),
          },
        }
      )
    )
      .onTransition(({ value: state }, { type: event }) =>
        this.#log(`${event} → ${state}`, this.#doc)
      )
      .start()

    this.#machine.send(isNew ? CREATE : FIND)
  }

  get doc() {
    if (!this.isReady()) {
      throw new Error(
        `DocHandle#${this.documentId} is not ready. Check \`handle.isReady()\` before accessing the document.`
      )
    }

    return this.#doc
  }

  // PRIVATE

  /** Returns the current document */
  get #doc() {
    return this.#machine?.getSnapshot().context.doc
  }

  /** Returns the docHandle's state (READY, etc.) */
  get #state() {
    return this.#machine?.getSnapshot().value
  }

  /** Returns a promise that resolves when the docHandle is in one of the given states */
  #statePromise(awaitStates: HandleState | HandleState[]) {
    if (!Array.isArray(awaitStates)) awaitStates = [awaitStates]
    return Promise.any(
      awaitStates.map(state => waitFor(this.#machine, s => s.matches(state)))
    )
  }

  // PUBLIC

  isReady = () => this.#state === READY
  isDeleted = () => this.#state === DELETED

  /**
   * Returns the current document, waiting for the handle to be ready if necessary.
   */
  async value(awaitStates: HandleState[] = [READY]) {
    await pause() // yield one tick because reasons
    try {
      // wait for the document to enter one of the desired states
      await withTimeout(this.#statePromise(awaitStates), this.#timeoutDelay)
    } catch (error) {
      if (error instanceof TimeoutError)
        throw new Error(`DocHandle: timed out loading ${this.documentId}`)
      else throw error
    }
    // Return the document
    return this.#doc
  }

  async loadAttemptedValue() {
    return this.value([READY, REQUESTING])
  }

  /** `load` is called by the repo when the document is found in storage */
  load(binary: Uint8Array) {
    if (binary.length) {
      this.#machine.send(LOAD, { payload: { binary } })
    }
  }

  /** `update` is called by the repo when we receive changes from the network */
  update(callback: (doc: A.Doc<T>) => A.Doc<T>) {
    this.#machine.send(UPDATE, { payload: { callback } })
  }

  /** `change` is called by the repo when the document is changed locally  */
  change(callback: A.ChangeFn<T>, options: A.ChangeOptions<T> = {}) {
    if (!this.isReady()) {
      throw new Error(
        `DocHandle#${this.documentId} is not ready. Check \`handle.isReady()\` before accessing the document.`
      )
    }
    this.#machine.send(UPDATE, {
      payload: {
        callback: (doc: A.Doc<T>) => {
          return A.change(doc, options, callback)
        },
      },
    })
  }

  /** `request` is called by the repo when the document is not found in storage */
  request() {
    if (this.#state === LOADING) this.#machine.send(REQUEST)
  }

  /** `delete` is called by the repo when the document is deleted */
  delete() {
    this.#machine.send(DELETE)
  }
}

// WRAPPER CLASS TYPES

interface DocHandleOptions {
  isNew?: boolean
  timeoutDelay?: number
}

export interface DocHandleMessagePayload {
  destinationId: PeerId
  channelId: ChannelId
  data: Uint8Array
}

export interface DocHandleChangePayload<T> {
  handle: DocHandle<T>
  doc: A.Doc<T>
}

export interface DocHandleDeletePayload<T> {
  handle: DocHandle<T>
}

export interface DocHandlePatchPayload<T> {
  handle: DocHandle<T>
  patches: A.Patch[]
  before: A.Doc<T>
  after: A.Doc<T>
}

export interface DocHandleEvents<T> {
  change: (payload: DocHandleChangePayload<T>) => void
  patch: (payload: DocHandlePatchPayload<T>) => void
  delete: (payload: DocHandleDeletePayload<T>) => void
}

// STATE MACHINE TYPES

// state

export const HandleState = {
  IDLE: "idle",
  LOADING: "loading",
  REQUESTING: "requesting",
  READY: "ready",
  ERROR: "error",
  DELETED: "deleted",
} as const
export type HandleState = (typeof HandleState)[keyof typeof HandleState]

type DocHandleMachineState = {
  states: Record<
    (typeof HandleState)[keyof typeof HandleState],
    StateSchema<HandleState>
  >
}

// context

interface DocHandleContext<T> {
  documentId: string
  doc: A.Doc<T>
}

// events

export const Event = {
  CREATE: "CREATE",
  LOAD: "LOAD",
  FIND: "FIND",
  REQUEST: "REQUEST",
  REQUEST_COMPLETE: "REQUEST_COMPLETE",
  UPDATE: "UPDATE",
  TIMEOUT: "TIMEOUT",
  DELETE: "DELETE",
} as const
type Event = (typeof Event)[keyof typeof Event]

type CreateEvent = { type: typeof CREATE; payload: { documentId: string } }
type LoadEvent = { type: typeof LOAD; payload: { binary: Uint8Array } }
type FindEvent = { type: typeof FIND; payload: { documentId: string } }
type RequestEvent = { type: typeof REQUEST }
type RequestCompleteEvent = { type: typeof REQUEST_COMPLETE }
type DeleteEvent = { type: typeof DELETE }
type UpdateEvent<T> = {
  type: typeof UPDATE
  payload: { callback: (doc: A.Doc<T>) => A.Doc<T> }
}
type TimeoutEvent = { type: typeof TIMEOUT }

type DocHandleEvent<T> =
  | CreateEvent
  | LoadEvent
  | FindEvent
  | RequestEvent
  | RequestCompleteEvent
  | UpdateEvent<T>
  | TimeoutEvent
  | DeleteEvent

type DocHandleXstateMachine<T> = Interpreter<
  DocHandleContext<T>,
  DocHandleMachineState,
  DocHandleEvent<T>,
  {
    value: StateValue // Should this be unknown or T?
    context: DocHandleContext<T>
  },
  ResolveTypegenMeta<
    TypegenDisabled,
    DocHandleEvent<T>,
    BaseActionObject,
    ServiceMap
  >
>

// CONSTANTS

const { IDLE, LOADING, REQUESTING, READY, ERROR, DELETED } = HandleState
const {
  CREATE,
  LOAD,
  FIND,
  REQUEST,
  UPDATE,
  TIMEOUT,
  DELETE,
  REQUEST_COMPLETE,
} = Event<|MERGE_RESOLUTION|>--- conflicted
+++ resolved
@@ -13,18 +13,11 @@
   StateValue,
   TypegenDisabled,
 } from "xstate"
-<<<<<<< HEAD
 import { waitFor } from "xstate/lib/waitFor.js"
 import { headsAreSame } from "./helpers/headsAreSame.js"
 import { pause } from "./helpers/pause.js"
 import type { ChannelId, DocumentId, PeerId } from "./types.js"
-=======
-import { waitFor } from "xstate/lib/waitFor"
-import { headsAreSame } from "./helpers/headsAreSame"
-import { pause } from "./helpers/pause"
-import { ChannelId, DocumentId, PeerId } from "./types"
 import { withTimeout, TimeoutError } from "./helpers/withTimeout"
->>>>>>> 78725dbe
 
 /** DocHandle is a wrapper around a single Automerge document that lets us listen for changes. */
 export class DocHandle<T> //
