import * as A from "@automerge/automerge"
import assert from "assert"
import { it } from "mocha"
import { DocHandle, DocHandleChangePayload } from "../src"
import { pause } from "../src/helpers/pause"
import { TestDoc } from "./types.js"
import { generateAutomergeUrl, parseAutomergeUrl } from "../src/DocUrl"
import { eventPromise } from "../src/helpers/eventPromise"
import { decode } from "cbor-x"

describe("DocHandle", () => {
<<<<<<< HEAD
  const TEST_ID = parseAutomergeUrl(generateAutomergeUrl()).encodedDocumentId
=======
  const TEST_ID = parseAutomergeUrl(generateAutomergeUrl()).documentId
  const BOGUS_ID = parseAutomergeUrl(generateAutomergeUrl()).documentId
>>>>>>> dda6fbb3

  const docFromMockStorage = (doc: A.Doc<{ foo: string }>) => {
    return A.change<{ foo: string }>(doc, d => (d.foo = "bar"))
  }

  it("should take the UUID passed into it", () => {
    const handle = new DocHandle(TEST_ID)
    assert.equal(handle.documentId, TEST_ID)
  })

  it("should become ready when a document is loaded", async () => {
    const handle = new DocHandle<TestDoc>(TEST_ID)
    assert.equal(handle.isReady(), false)

    // simulate loading from storage
    handle.update(doc => docFromMockStorage(doc))

    assert.equal(handle.isReady(), true)
    const doc = await handle.doc()
    console.log("DOC", JSON.stringify(doc))
    assert.equal(doc?.foo, "bar")
  })

  it("should allow sync access to the doc", async () => {
    const handle = new DocHandle<TestDoc>(TEST_ID)
    assert.equal(handle.isReady(), false)

    // simulate loading from storage
    handle.update(doc => docFromMockStorage(doc))

    assert.equal(handle.isReady(), true)
    const doc = await handle.doc()
    assert.deepEqual(doc, handle.docSync())
  })

  it("should return undefined if we accessing the doc before ready", async () => {
    const handle = new DocHandle<TestDoc>(TEST_ID)

    assert.equal(handle.docSync(), undefined)
  })

  it("should not return a doc until ready", async () => {
    const handle = new DocHandle<TestDoc>(TEST_ID)
    assert.equal(handle.isReady(), false)

    // simulate loading from storage
    handle.update(doc => docFromMockStorage(doc))

    const doc = await handle.doc()

    assert.equal(handle.isReady(), true)
    assert.equal(doc?.foo, "bar")
  })

  it("should block changes until ready()", async () => {
    const handle = new DocHandle<TestDoc>(TEST_ID)

    // can't make changes in LOADING state
    assert.equal(handle.isReady(), false)
    assert.throws(() => handle.change(d => (d.foo = "baz")))

    // simulate loading from storage
    handle.update(doc => docFromMockStorage(doc))

    // now we're in READY state so we can make changes
    assert.equal(handle.isReady(), true)
    handle.change(d => (d.foo = "pizza"))

    const doc = await handle.doc()
    assert.equal(doc?.foo, "pizza")
  })

  it("should not be ready while requesting from the network", async () => {
    const handle = new DocHandle<TestDoc>(TEST_ID)

    // we don't have it in storage, so we request it from the network
    handle.request()

    assert.equal(handle.docSync(), undefined)
    assert.equal(handle.isReady(), false)
    assert.throws(() => handle.change(_ => {}))
  })

  it("should become ready if the document is updated by the network", async () => {
    const handle = new DocHandle<TestDoc>(TEST_ID)

    // we don't have it in storage, so we request it from the network
    handle.request()

    // simulate updating from the network
    handle.update(doc => {
      return A.change(doc, d => (d.foo = "bar"))
    })

    const doc = await handle.doc()
    assert.equal(handle.isReady(), true)
    assert.equal(doc?.foo, "bar")
  })

  it("should emit a change message when changes happen", async () => {
    const handle = new DocHandle<TestDoc>(TEST_ID, { isNew: true })

    const p = new Promise<DocHandleChangePayload<TestDoc>>(resolve =>
      handle.once("change", d => resolve(d))
    )

    handle.change(doc => {
      doc.foo = "bar"
    })

    const doc = await handle.doc()
    assert.equal(doc?.foo, "bar")

    const changePayload = await p
    assert.deepStrictEqual(changePayload.doc, doc)
    assert.deepStrictEqual(changePayload.handle, handle)
  })

  it("should not emit a change message if no change happens via update", done => {
    const handle = new DocHandle<TestDoc>(TEST_ID, { isNew: true })
    handle.once("change", () => {
      done(new Error("shouldn't have changed"))
    })
    handle.update(d => {
      setTimeout(done, 0)
      return d
    })
  })

  it("should update the internal doc prior to emitting the change message", async () => {
    const handle = new DocHandle<TestDoc>(TEST_ID, { isNew: true })

    const p = new Promise<void>(resolve =>
      handle.once("change", ({ handle, doc }) => {
        assert.equal(handle.docSync()?.foo, doc.foo)

        resolve()
      })
    )

    handle.change(doc => {
      doc.foo = "baz"
    })

    return p
  })

  it("should emit distinct change messages when consecutive changes happen", async () => {
    const handle = new DocHandle<TestDoc>(TEST_ID, { isNew: true })

    let calls = 0
    const p = new Promise(resolve =>
      handle.on("change", async ({ doc: d }) => {
        if (calls === 0) {
          assert.equal(d.foo, "bar")
          calls++
          return
        }
        assert.equal(d.foo, "baz")
        resolve(d)
      })
    )

    handle.change(doc => {
      doc.foo = "bar"
    })

    handle.change(doc => {
      doc.foo = "baz"
    })

    const doc = await handle.doc()
    assert.equal(doc?.foo, "baz")

    return p
  })

  it("should emit a change message when changes happen", async () => {
    const handle = new DocHandle<TestDoc>(TEST_ID, { isNew: true })
    const p = new Promise(resolve => handle.once("change", d => resolve(d)))

    handle.change(doc => {
      doc.foo = "bar"
    })

    await p
    const doc = await handle.doc()
    assert.equal(doc?.foo, "bar")
  })

  it("should not emit a patch message if no change happens", done => {
    const handle = new DocHandle<TestDoc>(TEST_ID, { isNew: true })
    handle.on("change", () => {
      done(new Error("shouldn't have changed"))
    })
    handle.change(_doc => {
      // do nothing
      setTimeout(done, 0)
    })
  })

  it("should time out if the document is not loaded", async () => {
    // set docHandle time out after 5 ms
    const handle = new DocHandle<TestDoc>(TEST_ID, { timeoutDelay: 5 })

    // we're not going to load
    await pause(10)

    assert.equal(handle.state, "failed")

    // so it should time out
    return assert.rejects(handle.doc, "DocHandle timed out")
  })

  it("should not time out if the document is loaded in time", async () => {
    // set docHandle time out after 5 ms
    const handle = new DocHandle<TestDoc>(TEST_ID, { timeoutDelay: 5 })

    // simulate loading from storage before the timeout expires
    handle.update(doc => docFromMockStorage(doc))

    // now it should not time out
    const doc = await handle.doc()
    assert.equal(doc?.foo, "bar")
  })

  it("should time out if the document is not updated from the network", async () => {
    // set docHandle time out after 5 ms
    const handle = new DocHandle<TestDoc>(TEST_ID, { timeoutDelay: 5 })

    // simulate requesting from the network
    handle.request()

    // there's no update
    await pause(10)

    // so it should time out
    return assert.rejects(handle.doc, "DocHandle timed out")
  })

  it("should not time out if the document is updated in time", async () => {
    // set docHandle time out after 5 ms
    const handle = new DocHandle<TestDoc>(TEST_ID, { timeoutDelay: 1 })

    // simulate requesting from the network
    handle.request()

    // simulate updating from the network before the timeout expires
    handle.update(doc => {
      return A.change(doc, d => (d.foo = "bar"))
    })

    // now it should not time out
    await pause(5)

    const doc = await handle.doc()
    assert.equal(doc?.foo, "bar")
  })

  it("should emit a delete event when deleted", async () => {
    const handle = new DocHandle<TestDoc>(TEST_ID, { isNew: true })

    const p = new Promise<void>(resolve =>
      handle.once("delete", () => resolve())
    )
    handle.delete()
    await p

    assert.equal(handle.isDeleted(), true)
  })

  it("should allow changing at old heads", async () => {
    const handle = new DocHandle<TestDoc>(TEST_ID, { isNew: true })

    handle.change(doc => {
      doc.foo = "bar"
    })

    const headsBefore = A.getHeads(handle.docSync()!)

    handle.change(doc => {
      doc.foo = "rab"
    })

    let wasBar = false
    handle.changeAt(headsBefore, doc => {
      wasBar = doc.foo === "bar"
      doc.foo = "baz"
    })

    assert(wasBar, "foo should have been bar as we changed at the old heads")
  })

  describe("ephemeral messaging", () => {
    it("can broadcast a message for the network to send out", async () => {
      const handle = new DocHandle<TestDoc>(TEST_ID, { isNew: true })
      const message = { foo: "bar" }

      const promise = eventPromise(handle, "ephemeral-message-outbound")

      handle.broadcast(message)

      const { data } = await promise
      assert.deepStrictEqual(decode(data), message)
    })
  })
})<|MERGE_RESOLUTION|>--- conflicted
+++ resolved
@@ -9,12 +9,8 @@
 import { decode } from "cbor-x"
 
 describe("DocHandle", () => {
-<<<<<<< HEAD
-  const TEST_ID = parseAutomergeUrl(generateAutomergeUrl()).encodedDocumentId
-=======
   const TEST_ID = parseAutomergeUrl(generateAutomergeUrl()).documentId
   const BOGUS_ID = parseAutomergeUrl(generateAutomergeUrl()).documentId
->>>>>>> dda6fbb3
 
   const docFromMockStorage = (doc: A.Doc<{ foo: string }>) => {
     return A.change<{ foo: string }>(doc, d => (d.foo = "bar"))
@@ -34,8 +30,7 @@
 
     assert.equal(handle.isReady(), true)
     const doc = await handle.doc()
-    console.log("DOC", JSON.stringify(doc))
-    assert.equal(doc?.foo, "bar")
+    assert.equal(doc.foo, "bar")
   })
 
   it("should allow sync access to the doc", async () => {
