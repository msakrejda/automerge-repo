--- conflicted
+++ resolved
@@ -16,12 +16,8 @@
     "test": "vitest"
   },
   "dependencies": {
-<<<<<<< HEAD
     "@automerge/automerge": "2.1.7-sync-changes-preview-1",
-    "@automerge/automerge-repo": "^1.0.13",
-=======
     "@automerge/automerge-repo": "^1.0.17",
->>>>>>> 657e5fc1
     "cbor-x": "^1.3.0",
     "eventemitter3": "^5.0.1",
     "isomorphic-ws": "^5.0.0",
