--- conflicted
+++ resolved
@@ -1,86 +1,81 @@
-import { useEffect } from "react"
-import useStateRef from "react-usestateref"
-import { peerEvents } from "./useRemoteAwareness.js"
-import { DocHandle } from "@automerge/automerge-repo"
-
-export interface UseLocalAwarenessProps {
-  /** The document handle to send ephemeral state on */
-  handle: DocHandle<unknown>
-  /** Our user ID **/
-  userId: string
-  /** The initial state object/primitive we should advertise */
-  initialState: any
-  /** How frequently to send heartbeats */
-  heartbeatTime?: number
-}
-/**
- * This hook maintains state for the local client.
- * Like React.useState, it returns a [state, setState] array.
- * It is intended to be used alongside useRemoteAwareness.
- *
- * When state is changed it is broadcast to all clients.
- * It also broadcasts a heartbeat to let other clients know it is online.
- *
- * Note that userIds aren't secure (yet). Any client can lie about theirs.
- *
- * @param {string} props.userId Unique user ID. Clients can lie about this.
- * @param {any} props.initialState Initial state object/primitive
- * @param {number?1500} props.heartbeatTime How often to send a heartbeat (in ms)
- * @returns [state, setState]
- */
-export const useLocalAwareness = ({
-  handle,
-  userId,
-  initialState,
-  heartbeatTime = 15000,
-}: UseLocalAwarenessProps) => {
-  const [localState, setLocalState, localStateRef] = useStateRef(initialState)
-
-  const setState = (stateOrUpdater: any) => {
-    const state =
-      typeof stateOrUpdater === "function"
-        ? stateOrUpdater(localStateRef.current)
-        : stateOrUpdater
-    setLocalState(state)
-    // TODO: Send deltas instead of entire state
-    handle.broadcast([userId, state])
-  }
-
-  useEffect(() => {
-    // Send periodic heartbeats
-    const heartbeat = () =>
-      void handle.broadcast([userId, localStateRef.current])
-    heartbeat() // Initial heartbeat
-    // TODO: we don't need to send a heartbeat if we've changed state recently; use recursive setTimeout instead of setInterval
-    const heartbeatIntervalId = setInterval(heartbeat, heartbeatTime)
-    return () => void clearInterval(heartbeatIntervalId)
-  }, [handle, userId, heartbeatTime])
-
-  useEffect(() => {
-    // Send entire state to new peers
-<<<<<<< HEAD
-    let broadcastTimeoutId: ReturnType<typeof setTimeout>
-    const newPeerEvents = peerEvents.on("new_peer", e => {
-=======
-    let broadcastTimeoutId
-    const newPeerEvents = peerEvents.on("new_peer", () => {
->>>>>>> ccbd1bbd
-      broadcastTimeoutId = setTimeout(
-        () => handle.broadcast([userId, localStateRef.current]),
-        500 // Wait for the peer to be ready
-      )
-    })
-    return () => {
-      newPeerEvents.off("new_peer")
-      broadcastTimeoutId && clearTimeout(broadcastTimeoutId)
-    }
-  }, [handle, userId, peerEvents])
-
-  // TODO: Send an "offline" message on unmount
-  // useEffect(
-  //   () => () => void handle.broadcast(null), // Same as Yjs awareness
-  //   []
-  // );
-
-  return [localState, setState]
-}
+import { useEffect } from "react"
+import useStateRef from "react-usestateref"
+import { peerEvents } from "./useRemoteAwareness.js"
+import { DocHandle } from "@automerge/automerge-repo"
+
+export interface UseLocalAwarenessProps {
+  /** The document handle to send ephemeral state on */
+  handle: DocHandle<unknown>
+  /** Our user ID **/
+  userId: string
+  /** The initial state object/primitive we should advertise */
+  initialState: any
+  /** How frequently to send heartbeats */
+  heartbeatTime?: number
+}
+/**
+ * This hook maintains state for the local client.
+ * Like React.useState, it returns a [state, setState] array.
+ * It is intended to be used alongside useRemoteAwareness.
+ *
+ * When state is changed it is broadcast to all clients.
+ * It also broadcasts a heartbeat to let other clients know it is online.
+ *
+ * Note that userIds aren't secure (yet). Any client can lie about theirs.
+ *
+ * @param {string} props.userId Unique user ID. Clients can lie about this.
+ * @param {any} props.initialState Initial state object/primitive
+ * @param {number?1500} props.heartbeatTime How often to send a heartbeat (in ms)
+ * @returns [state, setState]
+ */
+export const useLocalAwareness = ({
+  handle,
+  userId,
+  initialState,
+  heartbeatTime = 15000,
+}: UseLocalAwarenessProps) => {
+  const [localState, setLocalState, localStateRef] = useStateRef(initialState)
+
+  const setState = (stateOrUpdater: any) => {
+    const state =
+      typeof stateOrUpdater === "function"
+        ? stateOrUpdater(localStateRef.current)
+        : stateOrUpdater
+    setLocalState(state)
+    // TODO: Send deltas instead of entire state
+    handle.broadcast([userId, state])
+  }
+
+  useEffect(() => {
+    // Send periodic heartbeats
+    const heartbeat = () =>
+      void handle.broadcast([userId, localStateRef.current])
+    heartbeat() // Initial heartbeat
+    // TODO: we don't need to send a heartbeat if we've changed state recently; use recursive setTimeout instead of setInterval
+    const heartbeatIntervalId = setInterval(heartbeat, heartbeatTime)
+    return () => void clearInterval(heartbeatIntervalId)
+  }, [handle, userId, heartbeatTime])
+
+  useEffect(() => {
+    // Send entire state to new peers
+    let broadcastTimeoutId: ReturnType<typeof setTimeout>
+    const newPeerEvents = peerEvents.on("new_peer", () => {
+      broadcastTimeoutId = setTimeout(
+        () => handle.broadcast([userId, localStateRef.current]),
+        500 // Wait for the peer to be ready
+      )
+    })
+    return () => {
+      newPeerEvents.off("new_peer")
+      broadcastTimeoutId && clearTimeout(broadcastTimeoutId)
+    }
+  }, [handle, userId, peerEvents])
+
+  // TODO: Send an "offline" message on unmount
+  // useEffect(
+  //   () => () => void handle.broadcast(null), // Same as Yjs awareness
+  //   []
+  // );
+
+  return [localState, setState]
+}