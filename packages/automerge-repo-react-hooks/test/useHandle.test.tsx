<<<<<<< HEAD
import { AutomergeUrl, DocHandle, PeerId, Repo } from "@automerge/automerge-repo"
=======
import {
  AutomergeUrl,
  DocHandle,
  PeerId,
  Repo,
} from "@automerge/automerge-repo"
>>>>>>> e7f43b36
import { DummyStorageAdapter } from "@automerge/automerge-repo/test/helpers/DummyStorageAdapter"
import { render, waitFor } from "@testing-library/react"
import React from "react"
import { describe, expect, it, vi } from "vitest"
import { useHandle } from "../src/useHandle"
import { RepoContext } from "../src/useRepo"

interface ExampleDoc {
  foo: string
}

function getRepoWrapper(repo: Repo) {
  return ({ children }) => (
    <RepoContext.Provider value={repo}>{children}</RepoContext.Provider>
  )
}

describe("useHandle", () => {
  const repo = new Repo({
    peerId: "bob" as PeerId,
    network: [],
    storage: new DummyStorageAdapter(),
  })

  function setup() {
    const handleA = repo.create<ExampleDoc>()
    handleA.change(doc => (doc.foo = "A"))

    const handleB = repo.create<ExampleDoc>()
    handleB.change(doc => (doc.foo = "B"))

    return {
      repo,
      handleA,
      handleB,
      wrapper: getRepoWrapper(repo),
    }
  }

<<<<<<< HEAD
  const Component = ({ url, onHandle }: {
    url: AutomergeUrl,
    onHandle: (handle: DocHandle<unknown> | undefined) => void,
=======
  const Component = ({
    url,
    onHandle,
  }: {
    url: AutomergeUrl
    onHandle: (handle: DocHandle<unknown> | undefined) => void
>>>>>>> e7f43b36
  }) => {
    const handle = useHandle(url)
    onHandle(handle)
    return null
  }

  it("loads a handle", async () => {
    const { handleA, wrapper } = setup()
    const onHandle = vi.fn()

<<<<<<< HEAD
    render(<Component url={handleA.url} onHandle={onHandle} />, {wrapper})
=======
    render(<Component url={handleA.url} onHandle={onHandle} />, { wrapper })
>>>>>>> e7f43b36
    await waitFor(() => expect(onHandle).toHaveBeenLastCalledWith(handleA))
  })

  it("returns undefined when no url given", async () => {
    const { wrapper } = setup()
    const onHandle = vi.fn()

<<<<<<< HEAD
    render(<Component url={undefined} onHandle={onHandle} />, {wrapper})
=======
    render(<Component url={undefined} onHandle={onHandle} />, { wrapper })
>>>>>>> e7f43b36
    await waitFor(() => expect(onHandle).toHaveBeenLastCalledWith(undefined))
  })

  it("updates the handle when the url changes", async () => {
    const { wrapper, handleA, handleB } = setup()
    const onHandle = vi.fn()

<<<<<<< HEAD
    const { rerender } = render(<Component url={undefined} onHandle={onHandle} />, {wrapper})
=======
    const { rerender } = render(
      <Component url={undefined} onHandle={onHandle} />,
      { wrapper }
    )
>>>>>>> e7f43b36
    await waitFor(() => expect(onHandle).toHaveBeenLastCalledWith(undefined))

    // set url to doc A
    rerender(<Component url={handleA.url} onHandle={onHandle} />)
    await waitFor(() => expect(onHandle).toHaveBeenLastCalledWith(handleA))

    // set url to doc B
    rerender(<Component url={handleB.url} onHandle={onHandle} />)
    await waitFor(() => expect(onHandle).toHaveBeenLastCalledWith(handleB))

    // set url to undefined
    rerender(<Component url={undefined} onHandle={onHandle} />)
    await waitFor(() => expect(onHandle).toHaveBeenLastCalledWith(undefined))
  })
})<|MERGE_RESOLUTION|>--- conflicted
+++ resolved
@@ -1,13 +1,9 @@
-<<<<<<< HEAD
-import { AutomergeUrl, DocHandle, PeerId, Repo } from "@automerge/automerge-repo"
-=======
 import {
   AutomergeUrl,
   DocHandle,
   PeerId,
   Repo,
 } from "@automerge/automerge-repo"
->>>>>>> e7f43b36
 import { DummyStorageAdapter } from "@automerge/automerge-repo/test/helpers/DummyStorageAdapter"
 import { render, waitFor } from "@testing-library/react"
 import React from "react"
@@ -47,18 +43,12 @@
     }
   }
 
-<<<<<<< HEAD
-  const Component = ({ url, onHandle }: {
-    url: AutomergeUrl,
-    onHandle: (handle: DocHandle<unknown> | undefined) => void,
-=======
   const Component = ({
     url,
     onHandle,
   }: {
     url: AutomergeUrl
     onHandle: (handle: DocHandle<unknown> | undefined) => void
->>>>>>> e7f43b36
   }) => {
     const handle = useHandle(url)
     onHandle(handle)
@@ -69,11 +59,7 @@
     const { handleA, wrapper } = setup()
     const onHandle = vi.fn()
 
-<<<<<<< HEAD
-    render(<Component url={handleA.url} onHandle={onHandle} />, {wrapper})
-=======
     render(<Component url={handleA.url} onHandle={onHandle} />, { wrapper })
->>>>>>> e7f43b36
     await waitFor(() => expect(onHandle).toHaveBeenLastCalledWith(handleA))
   })
 
@@ -81,11 +67,7 @@
     const { wrapper } = setup()
     const onHandle = vi.fn()
 
-<<<<<<< HEAD
-    render(<Component url={undefined} onHandle={onHandle} />, {wrapper})
-=======
     render(<Component url={undefined} onHandle={onHandle} />, { wrapper })
->>>>>>> e7f43b36
     await waitFor(() => expect(onHandle).toHaveBeenLastCalledWith(undefined))
   })
 
@@ -93,14 +75,10 @@
     const { wrapper, handleA, handleB } = setup()
     const onHandle = vi.fn()
 
-<<<<<<< HEAD
-    const { rerender } = render(<Component url={undefined} onHandle={onHandle} />, {wrapper})
-=======
     const { rerender } = render(
       <Component url={undefined} onHandle={onHandle} />,
       { wrapper }
     )
->>>>>>> e7f43b36
     await waitFor(() => expect(onHandle).toHaveBeenLastCalledWith(undefined))
 
     // set url to doc A
