{
  "name": "@automerge/automerge-repo-react-hooks",
  "version": "0.1.2",
  "description": "Hooks to access an Automerge Repo from your react app.",
  "repository": "https://github.com/automerge/automerge-repo",
  "author": "Peter van Hardenberg <pvh@pvh.ca>",
  "license": "MIT",
  "private": false,
  "type": "module",
  "main": "dist/index.js",
  "scripts": {
    "build": "tsc",
    "watch": "npm-watch"
  },
  "dependencies": {
<<<<<<< HEAD
    "automerge-repo": "^0.0.54",
    "eventemitter3": "^5.0.0",
    "react": "^18.2.0",
    "react-usestateref": "^1.0.8"
=======
    "@automerge/automerge-repo": "^0.1.2"
>>>>>>> 5b9f2657
  },
  "watch": {
    "build": {
      "patterns": "./src/**/*",
      "extensions": [
        ".ts"
      ]
    }
  },
  "publishConfig": {
    "access": "public"
  }
}<|MERGE_RESOLUTION|>--- conflicted
+++ resolved
@@ -13,14 +13,10 @@
     "watch": "npm-watch"
   },
   "dependencies": {
-<<<<<<< HEAD
-    "automerge-repo": "^0.0.54",
+    "automerge-repo": "^0.1.2",
     "eventemitter3": "^5.0.0",
     "react": "^18.2.0",
     "react-usestateref": "^1.0.8"
-=======
-    "@automerge/automerge-repo": "^0.1.2"
->>>>>>> 5b9f2657
   },
   "watch": {
     "build": {
