--- conflicted
+++ resolved
@@ -15,13 +15,8 @@
     steps:
       - uses: actions/setup-node@v3
         with:
-<<<<<<< HEAD
           node-version: '18.x'
           registry-url: 'https://registry.npmjs.org'
-=======
-          node-version: "16.x"
-          registry-url: "https://registry.npmjs.org"
->>>>>>> 29742246
       - uses: actions/checkout@v3
         with:
           fetch-depth: 0
